--- conflicted
+++ resolved
@@ -1,10 +1,6 @@
 {
   "name": "colyseus",
-<<<<<<< HEAD
-  "version": "0.12.3-alpha.6",
-=======
-  "version": "0.12.3",
->>>>>>> 1dec9292
+  "version": "0.12.3-alpha.7",
   "description": "Multiplayer Game Server for Node.js.",
   "main": "./lib/index.js",
   "typings": "./lib/index.d.ts",
